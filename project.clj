(defproject ring.middleware.logger "0.4.1"
  :description "Ring middleware to log each request using Log4J."
  :plugins [[lein-swank "1.4.4"]]
  :dependencies [[org.clojure/clojure "1.3.0"]
<<<<<<< HEAD
                 [onelog "0.4.2"]
=======
                 [onelog "0.4.3"]
>>>>>>> b2b21c52
                 [org.clojars.pjlegato/clansi "1.3.0"]
                 ])<|MERGE_RESOLUTION|>--- conflicted
+++ resolved
@@ -2,10 +2,6 @@
   :description "Ring middleware to log each request using Log4J."
   :plugins [[lein-swank "1.4.4"]]
   :dependencies [[org.clojure/clojure "1.3.0"]
-<<<<<<< HEAD
-                 [onelog "0.4.2"]
-=======
                  [onelog "0.4.3"]
->>>>>>> b2b21c52
                  [org.clojars.pjlegato/clansi "1.3.0"]
                  ])